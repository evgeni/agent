--- conflicted
+++ resolved
@@ -4,12 +4,9 @@
 	"context"
 	"errors"
 	"fmt"
-<<<<<<< HEAD
 	"github.com/grafana/agent/pkg/metrics"
 	"github.com/grafana/agent/pkg/traces"
-=======
 	"net"
->>>>>>> 4250181a
 	"net/http"
 	"path"
 	"path/filepath"
