package controller

import (
	"testing"
	"time"

	"github.com/stretchr/testify/require"
	"go.uber.org/atomic"
)

func TestEnqueueDequeue(t *testing.T) {
<<<<<<< HEAD
	tn := &BuiltinComponentNode{}
=======
	tn := &QueuedNode{}
>>>>>>> eebd796e
	q := NewQueue()
	q.Enqueue(tn)
	require.Lenf(t, q.queuedSet, 1, "queue should be 1")
	all := q.DequeueAll()
	require.Len(t, all, 1)
	require.True(t, all[0] == tn)
	require.Len(t, q.queuedSet, 0)
}

func TestDequeue_Empty(t *testing.T) {
	q := NewQueue()
	require.Len(t, q.queuedSet, 0)
	require.Len(t, q.DequeueAll(), 0)
}

func TestDequeue_InOrder(t *testing.T) {
<<<<<<< HEAD
	c1, c2, c3 := &BuiltinComponentNode{}, &BuiltinComponentNode{}, &BuiltinComponentNode{}
=======
	c1, c2, c3 := &QueuedNode{}, &QueuedNode{}, &QueuedNode{}
>>>>>>> eebd796e
	q := NewQueue()
	q.Enqueue(c1)
	q.Enqueue(c2)
	q.Enqueue(c3)
	require.Len(t, q.queuedSet, 3)
	all := q.DequeueAll()
	require.Len(t, all, 3)
	require.Len(t, q.queuedSet, 0)
	require.Same(t, c1, all[0])
	require.Same(t, c2, all[1])
	require.Same(t, c3, all[2])
}

func TestDequeue_NoDuplicates(t *testing.T) {
<<<<<<< HEAD
	c1, c2 := &BuiltinComponentNode{}, &BuiltinComponentNode{}
=======
	c1, c2 := &QueuedNode{}, &QueuedNode{}
>>>>>>> eebd796e
	q := NewQueue()
	q.Enqueue(c1)
	q.Enqueue(c1)
	q.Enqueue(c2)
	q.Enqueue(c1)
	q.Enqueue(c2)
	q.Enqueue(c1)
	require.Len(t, q.queuedSet, 2)
	all := q.DequeueAll()
	require.Len(t, all, 2)
	require.Len(t, q.queuedSet, 0)
	require.Same(t, c1, all[0])
	require.Same(t, c2, all[1])
}

func TestEnqueue_ChannelNotification(t *testing.T) {
<<<<<<< HEAD
	c1 := &BuiltinComponentNode{}
=======
	c1 := &QueuedNode{}
>>>>>>> eebd796e
	q := NewQueue()

	notificationsCount := atomic.Int32{}
	waiting := make(chan struct{})
	testDone := make(chan struct{})
	defer close(testDone)
	go func() {
		waiting <- struct{}{}
		for {
			select {
			case <-testDone:
				return
			case <-q.Chan():
				all := q.DequeueAll()
				notificationsCount.Add(int32(len(all)))
			}
		}
	}()

	// Make sure the consumer is waiting
	<-waiting

	// Write 10 items to the queue and make sure we get notified
	for i := 1; i <= 10; i++ {
		q.Enqueue(c1)
		require.Eventually(t, func() bool {
			return notificationsCount.Load() == int32(i)
		}, 3*time.Second, 5*time.Millisecond)
	}
}<|MERGE_RESOLUTION|>--- conflicted
+++ resolved
@@ -9,11 +9,7 @@
 )
 
 func TestEnqueueDequeue(t *testing.T) {
-<<<<<<< HEAD
-	tn := &BuiltinComponentNode{}
-=======
 	tn := &QueuedNode{}
->>>>>>> eebd796e
 	q := NewQueue()
 	q.Enqueue(tn)
 	require.Lenf(t, q.queuedSet, 1, "queue should be 1")
@@ -30,11 +26,7 @@
 }
 
 func TestDequeue_InOrder(t *testing.T) {
-<<<<<<< HEAD
-	c1, c2, c3 := &BuiltinComponentNode{}, &BuiltinComponentNode{}, &BuiltinComponentNode{}
-=======
 	c1, c2, c3 := &QueuedNode{}, &QueuedNode{}, &QueuedNode{}
->>>>>>> eebd796e
 	q := NewQueue()
 	q.Enqueue(c1)
 	q.Enqueue(c2)
@@ -49,11 +41,7 @@
 }
 
 func TestDequeue_NoDuplicates(t *testing.T) {
-<<<<<<< HEAD
-	c1, c2 := &BuiltinComponentNode{}, &BuiltinComponentNode{}
-=======
 	c1, c2 := &QueuedNode{}, &QueuedNode{}
->>>>>>> eebd796e
 	q := NewQueue()
 	q.Enqueue(c1)
 	q.Enqueue(c1)
@@ -70,11 +58,7 @@
 }
 
 func TestEnqueue_ChannelNotification(t *testing.T) {
-<<<<<<< HEAD
-	c1 := &BuiltinComponentNode{}
-=======
 	c1 := &QueuedNode{}
->>>>>>> eebd796e
 	q := NewQueue()
 
 	notificationsCount := atomic.Int32{}
