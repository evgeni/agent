<<<<<<< HEAD
PODMAN = $(shell if command -v podman &>/dev/null; then echo podman; else echo docker; fi)
IMAGE = grafana/docs-base:latest
CONTENT_PATH = /hugo/content/docs/agent/latest
PORT = 3002:3002

.PHONY: pull
pull:
	$(PODMAN) pull $(IMAGE)

.PHONY: docs
docs: pull
	$(PODMAN) run --init -v $(shell pwd)/sources:$(CONTENT_PATH):Z -p $(PORT) --rm -it $(IMAGE)
=======
.ONESHELL:
.DELETE_ON_ERROR:
export SHELL     := bash
export SHELLOPTS := pipefail:errexit
MAKEFLAGS += --warn-undefined-variables
MAKEFLAGS += --no-builtin-rule

include docs.mk

.PHONY: docs
docs: check-cloudwatch-integration

check-cloudwatch-integration:
	$(PODMAN) run -v $(shell git rev-parse --show-toplevel):/repo -v $(shell pwd):/docs -w /repo golang:1.19.4-bullseye go run pkg/integrations/cloudwatch_exporter/docs/doc.go check /docs/sources/static/configuration/integrations/cloudwatch-exporter-config.md
	$(PODMAN) run -v $(shell git rev-parse --show-toplevel):/repo -v $(shell pwd):/docs -w /repo golang:1.19.4-bullseye go run pkg/integrations/cloudwatch_exporter/docs/doc.go check /docs/sources/flow/reference/components/prometheus.exporter.cloudwatch.md

generate-cloudwatch-integration:
	$(PODMAN) run -v $(shell git rev-parse --show-toplevel):/repo -v $(shell pwd):/docs -w /repo golang:1.19.4-bullseye go run pkg/integrations/cloudwatch_exporter/docs/doc.go generate
>>>>>>> 98eca075

sources/assets/hierarchy.svg: sources/operator/hierarchy.dot
	cat $< | $(PODMAN) run --rm -i nshine/dot dot -Tsvg > $@<|MERGE_RESOLUTION|>--- conflicted
+++ resolved
@@ -1,17 +1,3 @@
-<<<<<<< HEAD
-PODMAN = $(shell if command -v podman &>/dev/null; then echo podman; else echo docker; fi)
-IMAGE = grafana/docs-base:latest
-CONTENT_PATH = /hugo/content/docs/agent/latest
-PORT = 3002:3002
-
-.PHONY: pull
-pull:
-	$(PODMAN) pull $(IMAGE)
-
-.PHONY: docs
-docs: pull
-	$(PODMAN) run --init -v $(shell pwd)/sources:$(CONTENT_PATH):Z -p $(PORT) --rm -it $(IMAGE)
-=======
 .ONESHELL:
 .DELETE_ON_ERROR:
 export SHELL     := bash
@@ -30,7 +16,7 @@
 
 generate-cloudwatch-integration:
 	$(PODMAN) run -v $(shell git rev-parse --show-toplevel):/repo -v $(shell pwd):/docs -w /repo golang:1.19.4-bullseye go run pkg/integrations/cloudwatch_exporter/docs/doc.go generate
->>>>>>> 98eca075
 
 sources/assets/hierarchy.svg: sources/operator/hierarchy.dot
-	cat $< | $(PODMAN) run --rm -i nshine/dot dot -Tsvg > $@+	cat $< | $(PODMAN) run --rm -i nshine/dot dot -Tsvg > $@
+  