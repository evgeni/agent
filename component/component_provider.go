--- conflicted
+++ resolved
@@ -93,13 +93,8 @@
 	// this component depends on, or is depended on by, respectively.
 	References, ReferencedBy []string
 
-<<<<<<< HEAD
-	BlockName string // Component block name.
-	Health    Health // Current component health.
-=======
 	ComponentName string // Name of the component.
 	Health        Health // Current component health.
->>>>>>> eebd796e
 
 	Arguments Arguments   // Current arguments value of the component.
 	Exports   Exports     // Current exports value of the component.
@@ -162,11 +157,7 @@
 	}
 
 	return json.Marshal(&componentDetailJSON{
-<<<<<<< HEAD
-		Name:         info.BlockName,
-=======
 		Name:         info.ComponentName,
->>>>>>> eebd796e
 		Type:         "block",
 		ModuleID:     info.ID.ModuleID,
 		LocalID:      info.ID.LocalID,
